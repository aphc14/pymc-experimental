#   Copyright 2022 The PyMC Developers
#
#   Licensed under the Apache License, Version 2.0 (the "License");
#   you may not use this file except in compliance with the License.
#   You may obtain a copy of the License at
#
#       http://www.apache.org/licenses/LICENSE-2.0
#
#   Unless required by applicable law or agreed to in writing, software
#   distributed under the License is distributed on an "AS IS" BASIS,
#   WITHOUT WARRANTIES OR CONDITIONS OF ANY KIND, either express or implied.
#   See the License for the specific language governing permissions and
#   limitations under the License.

import collections
import sys

from collections.abc import Callable

import arviz as az
import blackjax
import jax
import numpy as np
import pymc as pm

from packaging import version
from pymc import Model
from pymc.backends.arviz import coords_and_dims_for_inferencedata
from pymc.blocking import DictToArrayBijection, RaveledVars
from pymc.initial_point import make_initial_point_fn
from pymc.model import modelcontext
from pymc.model.core import Point
from pymc.sampling.jax import get_jaxified_graph
from pymc.util import RandomSeed, _get_seeds_per_chain, get_default_varnames


def get_jaxified_logp_ravel_inputs(
    model: Model,
    initial_points: dict | None = None,
) -> tuple[Callable, DictToArrayBijection]:
    """
    Get jaxified logp function and ravel inputs for a PyMC model.

    Parameters
    ----------
    model : Model
        PyMC model to jaxify.

    Returns
    -------
    tuple[Callable, DictToArrayBijection]
        A tuple containing the jaxified logp function and the DictToArrayBijection.
    """

    new_logprob, new_input = pm.pytensorf.join_nonshared_inputs(
        initial_points, (model.logp(),), model.value_vars, ()
    )

    logprob_fn_list = get_jaxified_graph([new_input], new_logprob)

    def logprob_fn(x):
        return logprob_fn_list(x)[0]

    return logprob_fn, DictToArrayBijection.map(initial_points)


def convert_flat_trace_to_idata(
    samples,
    include_transformed=False,
    postprocessing_backend="cpu",
    model=None,
):
    model = modelcontext(model)
    ip = model.initial_point()
    ip_point_map_info = DictToArrayBijection.map(ip).point_map_info
    trace = collections.defaultdict(list)
    for sample in samples:
        raveld_vars = RaveledVars(sample, ip_point_map_info)
        point = DictToArrayBijection.rmap(raveld_vars, ip)
        for p, v in point.items():
            trace[p].append(v.tolist())

    trace = {k: np.asarray(v)[None, ...] for k, v in trace.items()}

    var_names = model.unobserved_value_vars
    vars_to_sample = list(get_default_varnames(var_names, include_transformed=include_transformed))
    print("Transforming variables...", file=sys.stdout)
    jax_fn = get_jaxified_graph(inputs=model.value_vars, outputs=vars_to_sample)
    result = jax.vmap(jax.vmap(jax_fn))(
        *jax.device_put(list(trace.values()), jax.devices(postprocessing_backend)[0])
    )
    trace = {v.name: r for v, r in zip(vars_to_sample, result)}
    coords, dims = coords_and_dims_for_inferencedata(model)
    idata = az.from_dict(trace, dims=dims, coords=coords)

    return idata


def fit_pathfinder(
<<<<<<< HEAD
=======
    model=None,
>>>>>>> 0c880d20
    num_draws=1000,
    random_seed: RandomSeed | None = None,
    postprocessing_backend="cpu",
    **pathfinder_kwargs,
):
    """
    Fit the pathfinder algorithm as implemented in blackjax

    Requires the JAX backend

    Parameters
    ----------
    samples : int
        Number of samples to draw from the fitted approximation.
    random_seed : int
        Random seed to set.
    postprocessing_backend : str
        Where to compute transformations of the trace.
        "cpu" or "gpu".
    pathfinder_kwargs:
        kwargs for blackjax.vi.pathfinder.approximate

    Returns
    -------
    arviz.InferenceData

    Reference
    ---------
    https://arxiv.org/abs/2108.03782
    """
    # Temporarily helper
    if version.parse(blackjax.__version__).major < 1:
        raise ImportError("fit_pathfinder requires blackjax 1.0 or above")

    model = modelcontext(model)

    [jitter_seed, pathfinder_seed, sample_seed] = _get_seeds_per_chain(random_seed, 3)

    # set initial points. PF requires jittering of initial points
    ipfn = make_initial_point_fn(
        model=model,
        jitter_rvs=set(model.free_RVs),
        # TODO: add argument for jitter strategy
    )
    ip = Point(ipfn(jitter_seed), model=model)
    logprob_fn, ip_map = get_jaxified_logp_ravel_inputs(model, initial_points=ip)

    print("Running pathfinder...", file=sys.stdout)
    pathfinder_state, pathfinder_info = blackjax.vi.pathfinder.approximate(
        rng_key=jax.random.key(pathfinder_seed),
        logdensity_fn=logprob_fn,
        initial_position=ip_map.data,
        **pathfinder_kwargs,
    )
<<<<<<< HEAD

    # retrieved logq
    pathfinder_samples, logq = blackjax.vi.pathfinder.sample(
=======
    pathfinder_samples, _ = blackjax.vi.pathfinder.sample(
>>>>>>> 0c880d20
        rng_key=jax.random.key(sample_seed),
        state=pathfinder_state,
        num_samples=num_draws,
    )

    idata = convert_flat_trace_to_idata(
        pathfinder_samples,
        postprocessing_backend=postprocessing_backend,
        model=model,
    )
    return pathfinder_state, pathfinder_info, pathfinder_samples, idata<|MERGE_RESOLUTION|>--- conflicted
+++ resolved
@@ -97,10 +97,7 @@
 
 
 def fit_pathfinder(
-<<<<<<< HEAD
-=======
     model=None,
->>>>>>> 0c880d20
     num_draws=1000,
     random_seed: RandomSeed | None = None,
     postprocessing_backend="cpu",
@@ -155,13 +152,7 @@
         initial_position=ip_map.data,
         **pathfinder_kwargs,
     )
-<<<<<<< HEAD
-
-    # retrieved logq
-    pathfinder_samples, logq = blackjax.vi.pathfinder.sample(
-=======
     pathfinder_samples, _ = blackjax.vi.pathfinder.sample(
->>>>>>> 0c880d20
         rng_key=jax.random.key(sample_seed),
         state=pathfinder_state,
         num_samples=num_draws,
@@ -169,7 +160,9 @@
 
     idata = convert_flat_trace_to_idata(
         pathfinder_samples,
+        pathfinder_samples,
         postprocessing_backend=postprocessing_backend,
         model=model,
     )
+    return pathfinder_state, pathfinder_info, pathfinder_samples, idata
     return pathfinder_state, pathfinder_info, pathfinder_samples, idata